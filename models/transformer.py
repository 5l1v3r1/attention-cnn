--- conflicted
+++ resolved
@@ -67,35 +67,6 @@
         self.mask_embedding.data.normal_(mean=0.0, std=0.01)
         self.cls_embedding.data.normal_(mean=0.0, std=0.01)  # TODO no hard coded
 
-<<<<<<< HEAD
-        if self.positional_encoding_type == PositionalEncodingType.Learned:
-            self.positional_encoding.data.normal_(0.0, 1 / self.hidden_size)
-
-    def positional_encodings_like(self, X):
-        batch_size, width, height, channels = X.shape  # check channel order
-        return self.positional_encoding[:width, :height, :].unsqueeze(0)  # unsqueeze the batch size
-
-    def random_masking(self, batch_images, batch_mask, device):
-        """
-        with probability 10% we keep the image unchanged;
-        with probability 10% we change the mask region to a normal distribution
-        with 80% we mask the region as 0.
-        :param batch_images: image to be masked
-        :param batch_mask: mask region
-        :param device:
-        :return: masked image
-        """
-        temp = random.random()
-        if temp > 0.1:
-            batch_images = batch_images * batch_mask.unsqueeze(1).float()
-            if temp < 0.2:
-                batch_images = batch_images + (((-batch_mask.unsqueeze(1).float()) + 1) * torch.normal(mean=0.5,
-                                                                                                       std=torch.ones(
-                                                                                                           batch_images.shape)).to(device))
-        return batch_images
-
-=======
->>>>>>> 1f66a7ea
     def forward(self, batch_images, batch_mask=None, feature_mask=None, device=None):
 
         """
@@ -114,9 +85,6 @@
                 batch_features_unmasked = self.extract_feature(batch_images)
 
                 if batch_mask is not None:
-<<<<<<< HEAD
-                    batch_images = self.random_masking(batch_images, batch_mask, device)
-=======
                     temp = random.random()
                     if temp > 0.1:
                         batch_images = batch_images * batch_mask.unsqueeze(1).float()
@@ -127,7 +95,6 @@
                                     device
                                 )
                             )
->>>>>>> 1f66a7ea
                     batch_features = self.extract_feature(batch_images)
                 else:
                     batch_features = batch_features_unmasked
