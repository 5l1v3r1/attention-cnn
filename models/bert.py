--- conflicted
+++ resolved
@@ -224,11 +224,8 @@
         attention_patch=5,
         positional_encoding="Learned",
         positional_encoding_k=8,
-<<<<<<< HEAD
         use_local=False,
-=======
         use_gaussian_blur_for_attention=False,
->>>>>>> 375f735f
     ):
         """Constructs BertConfig.
 
@@ -280,11 +277,8 @@
             self.attention_patch = attention_patch
             self.positional_encoding = positional_encoding
             self.positional_encoding_k = positional_encoding_k
-<<<<<<< HEAD
             self.use_local = use_local
-=======
             self.use_gaussian_blur_for_attention = use_gaussian_blur_for_attention
->>>>>>> 375f735f
         else:
             raise ValueError(
                 "First argument must be either a vocabulary size (int)"
